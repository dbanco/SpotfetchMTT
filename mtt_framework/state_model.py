--- conflicted
+++ resolved
@@ -106,19 +106,6 @@
         # initialize previous state
         self.prev_state = None
         
-        
-    #def compute_features(self, data_masked):
-        """
-        Call the parent "compute_features" method
-        """
-<<<<<<< HEAD
-        measurement = Measurement(data_masked)
-        return measurement
-=======
-        
-     #   return super().compute_features(data_masked)
->>>>>>> 47056cff
-        
     def get_measurements(self, blobs, data):
         """
         Call the parent "get_measurements" method
@@ -151,11 +138,6 @@
             self.state['velocity'] = np.zeros(3)
             
         # Update state with measurement directly
-<<<<<<< HEAD
-        self.state['position'] = measurement.com
-        # self.state['velocity'] = measurement.com_velocity
-        # self.state['acceleration'] = measurement.com_acceleration
-=======
         self.state['position'] = measurement["com"]
         self.state['velocity'] = self.state['velocity']
         self.state['acceleration'] = np.zeros(3)
@@ -165,7 +147,6 @@
             'velocity': self.state['velocity'],
             'dt': dt
         }
->>>>>>> 47056cff
         
         return self.state
     
