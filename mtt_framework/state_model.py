--- conflicted
+++ resolved
@@ -175,8 +175,6 @@
         new_state['position'] = new_position
         return new_state
 
-<<<<<<< HEAD
-=======
 
 # Subclass 2: Example of a constant acceleration model
 class ConstantAccelerationStateModel(StateModel):
@@ -218,8 +216,6 @@
         new_state['velocity'] = new_velocity
         return new_state
 
-
->>>>>>> 87b1b0e4
 class Measurement:
     """Represents a measurement (candidate spot) in 3D space."""
     
