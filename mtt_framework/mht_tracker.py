# -*- coding: utf-8 -*-
"""

mht_tracker


Created on Tue Feb 18 16:46:03 2025
@author: dpqb1
"""
import numpy as np
import scipy
import networkx as nx
import matplotlib.pyplot as plt
from itertools import chain, combinations
import copy
import matplotlib.colors as mcolors
<<<<<<< HEAD
import matplotlib.patches as patches
from mtt_framework.feature_extraction import find_bounding_box_2D
=======
>>>>>>> fd4e2cee

class HypothesisNode:
    def __init__(self, hypoth_id, track_id, measurement_id, track, scan, parents=None, event_type="persist", cost=0):
        """
        Represents a node in the hypothesis tree.

        Parameters:
        - hypoth_id (int): Unique identifier for the hypothesis node.
        - track_id (set): Set of track IDs.
        - track (BasicModel): Track state representation.
        - parents (list of HypothesisNode): List of parent nodes (None for root).
        - event_type (str): "persist", "merge", "split", or "death".
        - cost (float): Cost/log-likelihood for this hypothesis.
        """
        self.hypoth_id = hypoth_id  # Unique for each hypothesis
        self.track_id = set(track_id) if isinstance(track_id, (list, tuple, set)) else {track_id}
        self.measurement_id = measurement_id
        self.track = track  # StateModel object
        self.parents = parents if parents else []  # Supports multiple parents
        self.children = []
        self.scan = scan
        self.event_type = event_type  # Track event type
        self.cost = cost  # Log-likelihood
        self.best = False

    def add_child(self, child_node):
        """Adds a child node to this hypothesis."""
        self.children.append(child_node)    

class HypothesisTree:
    def __init__(self):
        self.root = None
        self.nodes = {}
        self.next_hypoth_id = -1  # Auto-increment hypothesis ID
        self.next_track_id = -1
        self.fig, self.axes = None, None
        self.track_id_colors = {}

    def add_node(self, track, scan, measurement_id, parent_ids=None, event_type="persist", cost=0):
        """
        Adds a new node to the hypothesis tree.
        - track_id is always a set.
        - Parent(s) are specified in `parent_ids`.
        - Each node is assigned an event type provided as input.
        """
        hypoth_id = self.next_hypoth_id  # Unique hypothesis ID
        self.next_hypoth_id += 1

        if parent_ids is None:
            # Root node case
            if self.root is not None:
                raise ValueError("Root node already exists")
            new_node = HypothesisNode(-1, -1, -1, np.zeros(3), "root", cost=cost)
            self.next_track_id += 1
            self.root = new_node
        else:
            parent_nodes = [self.nodes[parent_id] for parent_id in parent_ids if parent_id in self.nodes]
            if len(parent_nodes) != len(parent_ids):
                missing_parents = set(parent_ids) - set(self.nodes.keys())
                raise ValueError(f"Parent nodes not found: {missing_parents}")

            if event_type == "birth":
                track_id = {self.next_track_id}
                self.next_track_id += 1
            else:
                # Merge track IDs from all parent nodes
                track_id = set.union(*[parent.track_id for parent in parent_nodes])
            
            # Get total cost by adding cost of parents
            parents_cost = 0
            for node in parent_nodes:
                parents_cost += node.cost
            
            # Create new hypothesis node
            new_node = HypothesisNode(hypoth_id, track_id, measurement_id, track, scan, parent_nodes, event_type, cost=cost + parents_cost)

            # Attach new node to each parent
            for parent in parent_nodes:
                parent.add_child(new_node)

        # Store node in dictionary
        self.nodes[hypoth_id] = new_node
        return new_node  # Return new node for tracking
    
    def pruning(self, N):
        """
        Prunes the hypothesis tree by removing non-best nodes that are at least N scans away from the most recent best hypothesis.
        """
        # Step 1: Identify all "best" nodes at most N scans away from the latest best leaves
        best_leaves = [node for node in self.leaf_nodes if node.best]
        best_nodes = set(best_leaves)
        
        # Traverse upward to find all best nodes within N scans, ensuring we don't go beyond the root
        for _ in range(N):
            new_best_nodes = set()
            for node in best_nodes:
                for parent in node.parents:
                    if parent is self.root:
                        break
                    elif parent.best:
                        new_best_nodes.add(parent)
                if parent is self.root:
                    break
            if parent is self.root:
                break
            best_nodes = new_best_nodes
        
        # Step 2: Identify non-best children of these best nodes and mark them for removal
        to_remove = set()
        for node in best_nodes:
            for child in node.children:
                if not child.best:
                    to_remove.add(child)
        
        # Step 3: Recursively remove non-best nodes and their descendants
        def recursive_delete(node):
            for child in list(node.children):  # Use list to avoid modifying set during iteration
                recursive_delete(child)
            if node.hypoth_id in self.nodes:
                del self.nodes[node.hypoth_id]
            for parent in node.parents:
                parent.children.remove(node)  # Ensure parent references are updated
        
        for node in to_remove:
            recursive_delete(node)
        
        # Cleanup: Remove deleted nodes from their parents' children lists
        # for node in best_nodes:
        #     node.children = [child for child in node.children if child in self.nodes]

    def visualize_hypothesis_tree(self):
        """
        Visualizes the hypothesis tree using NetworkX and Matplotlib, showing event types.
        """
        if self.root is None:
            print("The hypothesis tree is empty.")
            return

        G = nx.DiGraph()
        labels = {}
        node_colors = {}

        def add_edges(node):
            if node.event_type == "death":
                node_colors[node.hypoth_id] = "purple"
            elif node.best:
                node_colors[node.hypoth_id] = "red"
            else:
                node_colors[node.hypoth_id] = "lightblue"
            
            for child in node.children:
                G.add_edge(node.hypoth_id, child.hypoth_id)
                labels[(node.hypoth_id, child.hypoth_id)] = child.event_type  # Label edges with events
                add_edges(child)

        node_colors[self.root.hypoth_id] = "lightblue"  # Root node color
        add_edges(self.root)

        try:
            pos = hierarchy_layout(G)
        except Exception as e:
            print(f"Hierarchy Layout Error: {e}")
            pos = nx.spring_layout(G)

        plt.figure(figsize=(12, 8))
        nx.draw(G, pos, with_labels=True, node_size=2000, node_color=[node_colors.get(n, "lightblue") for n in G.nodes],
                edge_color="gray", font_size=10, font_weight="bold", arrowsize=12)

        # Draw event type labels on edges
        nx.draw_networkx_edge_labels(G, pos, edge_labels=labels, font_size=10, font_color="red")

        plt.title("Hypothesis Tree (Events: Persist, Overlap, Split, Birth, Death)")
        plt.show()
    
    def get_track_color(self, track_id):
        """Assigns a unique color to each track_id."""
        if track_id not in self.track_id_colors:
            cmap = list(mcolors.TABLEAU_COLORS.values()) + list(mcolors.CSS4_COLORS.values())
            self.track_id_colors[track_id] = cmap[len(self.track_id_colors) % len(cmap)]
        return self.track_id_colors[track_id]
        
    def plot_all_tracks(self, data, time_steps, omeRange):
        """
        Plots all scans and overlays all tracks detected over time.
        """
        fig, axes = plt.subplots(len(omeRange), len(time_steps), figsize=(20, 20))
        if len(omeRange) == 1:
            axes = [axes]
        
        for t_idx, time_step in enumerate(time_steps):
            for i, ome in enumerate(omeRange):
                slice_data = data[time_step, :, :, ome]
                ax = axes[i][t_idx] if len(omeRange) > 1 else axes[t_idx]
                ax.imshow(slice_data, origin='lower', cmap='viridis')
<<<<<<< HEAD
                ax.set_xticks([])  # Disable x ticks
                ax.set_yticks([])  # Disable y ticks
                ax.set_xticklabels([])  # Disable x labels
                ax.set_yticklabels([])  # Disable y labels
=======
                ax.set_xticks([])
                ax.set_yticks([])
                ax.set_xticklabels([])
                ax.set_yticklabels([])
>>>>>>> fd4e2cee
        
        for node in self.nodes.values():
            if node.hypoth_id > -1 and node.best:
                scan_idx = node.scan
                for i, ome in enumerate(omeRange):
<<<<<<< HEAD
                    # Check if the track's ome corresponds to the current ome slice
                    if abs(int(node.track.state['com'][2]) - ome) < 2:
                        ax = axes[i][scan_idx] if len(omeRange) > 1 else axes[scan_idx]
                        pos = node.track.state['com']  # Center of mass of the object
                        mask = data[scan_idx, :, :, ome]  # Example mask extraction (adjust as needed)
                        
                        # Calculate the bounding box using the mask, Assuming 2D in tta, eta
                        bbox = find_bounding_box_2D(mask)
                        
                        # If a bounding box is found, proceed with drawing it
                        if bbox is not None:
                            tth_min, tth_max, eta_min, eta_max = bbox
                            print(f"Drawing bounding box for track {node.track_id} at position {pos}")
                            
                            # Get the track colors for all track IDs associated with this node
                            colors = [self.get_track_color(tid) for tid in node.track_id]
                            
                            # Iterate over track colors to create bounding boxes for each track
                            for j, color in enumerate(colors):
                                spacing = 1.2 * j  # Prevent overlap between bounding boxes
                                
                                # Check if the bounding box is relevant to the current ome slice
                                if abs(int(pos[2]) - ome) < 2:
                                    rect = patches.Rectangle(
                                        (tth_min, eta_min),  # Position (tth_min, eta_min)
                                        tth_max - tth_min,  # Width of the bounding box
                                        eta_max - eta_min,  # Height of the bounding box
                                        linewidth= 1,  # Line width of the rectangle
                                        edgecolor=color,  # Edge color based on the track ID
                                        facecolor='none',  # No fill color
                                        linestyle="--"  # Dashed line for the bounding box
                                    )
                                    ax.add_patch(rect)  # Add the rectangle to the plot
                        else:
                            print(f"No valid bounding box found for node {node.track_id}")
        
    # Adjust spacing between subplots
    plt.subplots_adjust(wspace=0, hspace=0)
    plt.show()
=======
                    if abs(int(node.track.state['com'][2]) - ome) < 2:
                        ax = axes[i][scan_idx] if len(omeRange) > 1 else axes[scan_idx]
                        pos = node.track.state['com']
                        colors = [self.get_track_color(tid) for tid in node.track_id]
                        
                        for j, color in enumerate(colors):
                            spacing = 1.2*j  # Prevent overlap
                            rect = plt.Rectangle((pos[0] - 5 - spacing, 
                                                  pos[1] - 5 - spacing), 
                                                  10 + 2*spacing, 
                                                  10 + 2*spacing, 
                                                  edgecolor=color, facecolor='none', linewidth=1)
                            ax.add_patch(rect)
        
        plt.subplots_adjust(wspace=0, hspace=0)
        plt.show()
>>>>>>> fd4e2cee

    
class MHTTracker:
    """Multiple Hypothesis Tracker for 3D spot tracking."""
    
<<<<<<< HEAD
    def __init__(self, track_model= None, gating_threshold=25.0, plot_tree= None):
=======
    def __init__(self, track_model, gating_threshold=25.0, plot_tree=False):
>>>>>>> fd4e2cee
        """
        Initialize the tracker.
        
        Parameters:
        - tracks (list of track hypothesis trees)
        - gating_threshold (float): Threshold for Mahalanobis distance gating.
        """
        self.dt=1
        self.current_scan = 0
        self.gating_threshold = gating_threshold
        self.track_model = track_model
<<<<<<< HEAD
        self.plot_tree= plot_tree
=======
>>>>>>> fd4e2cee

        pass
    
    def process_measurements(self,measurements,scan):
        # 0. Initialize tracker if it is scan 0
        self.current_scan = scan
        if self.current_scan == 0:
            self.initialize_hypothesis_tree(measurements)
            self.prediction()
        else:
            # 1. Gating
            self.gating(measurements)
            
            # 2. Generate, evaluate, prune hypotehses
            self.update_hypothesis_tree()
            self.evaluate_hypotheses()
            self.tree.pruning(3)
            
            # 3. Prediction
            self.prediction()
            
            if self.plot_tree:
                self.tree.visualize_hypothesis_tree()
        
        
    def initialize_track(self, measurement):
        track = copy.deepcopy(self.track_model)
        track.update_state(measurement,self.dt)
        return track
    
    def initialize_hypothesis_tree(self,measurements):
        """
        Initializes the hypothesis trees with multiple measurements.
    
        Parameters:
        - measurements: List of 3D numpy arrays representing initial measurements.
    
        Returns:
        - A HypothesisTree object.
        """
        self.tree = HypothesisTree()
        
        # Create a dummy root node (track_id=-1, no meaningful state)
        self.tree.add_node(track=self.track_model,scan=-1,measurement_id=-1)  # Dummy root
        
        # Add each measurement as a child of the root
        for i,measurement in enumerate(measurements):
            track = self.initialize_track(measurement)
            self.tree.add_node(track=track, scan=0, measurement_id=i, event_type="birth", parent_ids=[-1])
            
        # Update leaf nodes
        self.tree.leaf_nodes = [node for node in self.tree.nodes.values() if not node.children]
    
    def prediction(self):
        for node in self.tree.leaf_nodes:
            node.track.transition(self.dt)

    def gating(self, measurements, cov_matrix=None):
        """
        Perform gating by filtering unlikely measurement-track associations.
        
        Parameters:
        - measurements (list of measurements)
        
        Returns:
        - m2ta_matrix (np.array)
        """
        self.measurements = measurements
        self.tree.leaf_nodes = [node for node in self.tree.nodes.values() if not node.children]
        num_leaf_nodes = len(self.tree.leaf_nodes)
        self.m2ta_matrix = np.zeros((len(measurements),num_leaf_nodes))
        self.m2ta_to_hypoth_id = np.zeros(num_leaf_nodes)
            
        
        if cov_matrix is None:
            cov_matrix = np.eye(3)  # Assume identity if not provided
        
        for k, node in enumerate(self.tree.leaf_nodes):
            self.m2ta_to_hypoth_id[k] = node.hypoth_id
            for m, measurement in enumerate(measurements):
                gating_dist = node.track.compute_gating_distance(measurement)
                if gating_dist < self.gating_threshold:
                    self.m2ta_matrix[m,k] = 1
        
        pass

    def remove_unassociated_nodes(self):
        """
        Removes hypothesis nodes that do not have any association and
        assigns a "death" hypothesis to parent nodes that lose all children.
        """
        # Identify columns with no associations (i.e., all zeros)
        unassociated_cols = np.where(~self.m2ta_matrix.any(axis=0))[0]
        
        # Retrieve the corresponding hypothesis nodes
        to_remove = [self.tree.nodes[self.m2ta_to_hypoth_id[k]] for k in unassociated_cols]

        # Remove nodes and handle death hypotheses
        for node in to_remove:
            parents = node.parents.copy()  # Copy to avoid modification during iteration
            del self.tree.nodes[node.hypoth_id]
            
            for parent in parents:
                parent.children.remove(node)
                
                # Assign a death hypothesis if parent loses all children (instead of removal)
                if not parent.children and parent is not self.root:
                    self.add_node(track=copy.deepcopy(parent.track), scan=self.current_scan, parent_ids=[parent.hypoth_id], event_type="death", cost=0)
    
    def get_associated_leaf_nodes(self, measurement_index):
        """
        Finds leaf nodes associated with a measurement using the m2ta matrix.
        """
        associated_hypoths = np.where(self.m2ta_matrix[measurement_index] > 0)[0]
        return [self.tree.leaf_nodes[i] for i in associated_hypoths]

    def generate_persist_hypotheses(self, associated_leaf_nodes, measurement):
        """
        Generates persist hypotheses where each track continues with the same track_id.
        """
        return [(node.hypoth_id, self.track_model.compute_hypothesis_cost(node.track,measurement,'persist')) for node in associated_leaf_nodes]
    
    def generate_overlap_hypotheses(self, associated_leaf_nodes, measurement):
        """
        Generates overlap hypotheses where two or more distinct track_ids form a new track.
    
        Parameters:
        - associated_leaf_nodes: List of leaf nodes that have been associated with the measurement.
        - measurement: The measurement being considered for hypothesis generation.
        - cost_function: Function to compute the cost of associating a measurement with a hypothesis.
    
        Returns:
        - A list of tuples, each containing a list of parent hypothesis IDs and the associated cost.
        """
        hypotheses = []
    
        # Generate all possible subsets of associated nodes with at least two elements
        for subset_size in range(2, len(associated_leaf_nodes) + 1):
            for subset in combinations(associated_leaf_nodes, subset_size):
                # Ensure all track_ids in the subset are distinct (i.e., no overlap between track groups)
                all_distinct = all(
                    node1.track_id.isdisjoint(node2.track_id)
                    for node1, node2 in combinations(subset, 2)
                )
    
                if all_distinct:
                    # Compute cost
                    tracks = [node.track for node in subset]
                    cost = self.track_model.compute_hypothesis_cost(tracks,measurement,'overlap')
    
                    # Store the hypothesis as a tuple (parent IDs, cost)
                    parent_ids = [node.hypoth_id for node in subset]
                    hypotheses.append((parent_ids, cost))
    
        return hypotheses
    
    # def generate_split_hypotheses(self, measurements, cost_function):
    #     """
    #     Identifies all possible split hypotheses given the current tree and measurements.
    #     - A split hypothesis is considered when a node with multiple track_ids is associated with multiple measurements.
    #     """
    #     split_hypotheses = []
    #     for node in self.tree.nodes.values():
    #         if len(node.track_id) > 1:
    #             associated_measurements = [m_idx for m_idx in range(len(measurements)) if any(self.m2ta_matrix[m_idx, tid] for tid in node.track_id)]
    #             if len(associated_measurements) > 1:
    #                 split_variants = self.generate_possible_splits(node.track_id)
    #                 for split_group in split_variants:
    #                     predicted_coms = self.estimate_split_coms(node, split_group, measurements)
    #                     split_cost = sum(cost_function(predicted_com, measurements[m_idx].com) for predicted_com, m_idx in zip(predicted_coms, associated_measurements))
    #                     split_hypotheses.append((split_group, [node.hypoth_id], split_cost))
    #     return split_hypotheses
    
    def update_hypothesis_tree(self):
        """
        Updates the hypothesis tree by adding new hypotheses to existing leaf nodes only.
        """
        self.remove_unassociated_nodes()
        # split_hypotheses = self.generate_split_hypotheses(self.measurements, cost_function)
        
        for m_idx, measurement in enumerate(self.measurements):
            associated_leaf_nodes = self.get_associated_leaf_nodes(m_idx)
    
            persist_hypotheses = self.generate_persist_hypotheses(associated_leaf_nodes, measurement)
            overlap_hypotheses = self.generate_overlap_hypotheses(associated_leaf_nodes, measurement)


            # Initialize state from measurement
            track = self.initialize_track(measurement)
            
            # Create persist hypotheses
            for parent_id, cost in persist_hypotheses:
                self.tree.add_node(track=copy.deepcopy(track), scan = self.current_scan, measurement_id=m_idx, parent_ids=[parent_id], event_type="persist", cost=cost)
            
            # Create overlap hypotheses
            for parent_ids, cost in overlap_hypotheses:
                self.tree.add_node(track=copy.deepcopy(track), scan = self.current_scan, measurement_id=m_idx, parent_ids=parent_ids, event_type="overlap", cost=cost)
    
            # for parent_ids, cost in split_hypotheses:
            #     self.tree.add_node(track=copy.deepcopy(state_model), scan = self.current_scan, measurement_id=m_idx, parent_ids=parent_ids, event_type="split", cost=cost)
    
            # THE LOGIC RELATING TO BIRTHS AND DEATHS NEEDS TO BE FIXED               
    
        self.tree.leaf_nodes = [node for node in self.tree.nodes.values() if not node.children]
            
    def evaluate_hypotheses(self):
        """
        Evaluates the hypotheses to determine the best global hypothesis.
        - Calls `setup_integer_program` to solve for optimal hypotheses.
        - Marks the selected nodes and propagates the selection to their parents.
        - Resets all other nodes to best=False before marking the best path.
        """
        # Reset all nodes to best=False
        for node in self.tree.nodes.values():
            node.best = False
        
        # Get the optimal set of hypotheses
        best_hypotheses, unassigned_measurements = self.setup_integer_program()
        
        # Get max cost over best hypotheses to assign to newly birthed spots
        
        # Create births for unassigned measurements and make them part of best
        for m_idx, measurement in enumerate(self.measurements):
            if unassigned_measurements[m_idx]:
                track = self.initialize_track(measurement)
                self.tree.add_node(track=track, scan = self.current_scan, measurement_id=m_idx, parent_ids=[-1], event_type="birth", cost=0)
                self.tree.nodes[self.tree.next_hypoth_id-1].best = True
        
                # Make sure no other hypotheses exists involving measurement of birthed node
                for node in self.tree.leaf_nodes:
                    if node.measurement_id == m_idx:
                        if node.hypoth_id in self.tree.nodes:
                            del self.tree.nodes[node.hypoth_id]
                        for parent in node.parents:
                            parent.children.remove(node)  # Ensure parent references are updated
                
                
        # Mark selected nodes and propagate to parents
        def propagate_best(node):
            if isinstance(node, HypothesisNode) and not node.best:
                node.best = True
                for parent in node.parents:
                    propagate_best(parent)
        
        # Call recursively on all best hypotheses
        for node in best_hypotheses:
            propagate_best(node)
            
        self.tree.leaf_nodes = [node for node in self.tree.nodes.values() if not node.children]
           
    def setup_integer_program(self):
        """
        Sets up the integer programming problem to find the best global hypothesis.
        """
        hypothesis_list = self.tree.leaf_nodes
        num_hypotheses = len(hypothesis_list)
        track_ids = set.union(*[node.track_id for node in hypothesis_list])
        num_tracks = len(track_ids)
        num_measurements = self.m2ta_matrix.shape[0]
        
        # Cost vector
        c = np.array([node.cost for node in hypothesis_list])
        
        # Track constraint matrix
        track_id_to_A = {track_id: index for index, track_id in enumerate(track_ids)}
        A_t = np.zeros((num_tracks, num_hypotheses))
        for j, node in enumerate(hypothesis_list):
            for track_id in node.track_id:
                A_t[track_id_to_A[track_id], j] = 1
        b_t = np.ones(num_tracks)
        
        # Measurement constraint matrix
        A_m = np.zeros((num_measurements, num_hypotheses))
        for j, node in enumerate(hypothesis_list):
                A_m[node.measurement_id, j] = 1
        b_m = np.ones(num_measurements)
        
        # Solve integer linear program
        result = scipy.optimize.linprog(c, A_eq=A_t, b_eq=b_t,
                                           A_ub=A_m, b_ub=b_m,
                                        bounds=(0, 1), method='highs')
        
        if result.success:
            selected_hypotheses = [hypothesis_list[i] for i in range(num_hypotheses) if result.x[i] > 0.5]
            return selected_hypotheses, result['ineqlin']['residual']
        else:
            raise ValueError("No valid hypothesis selection found")

    # def generate_possible_splits(self, track_id_set):
    #     """
    #     Generate all valid ways to split a merged track into separate track components.
    #     """
    #     return list(chain.from_iterable(combinations(track_id_set, r) for r in range(1, len(track_id_set))))

    # def estimate_split_coms(self, node, split_group, measurement_com):
    #     """
    #     Estimate future center of mass (CoM) for a split hypothesis.
        
    #     - Travels backward in the tree to find independent track CoMs before merging.
    #     - Uses the first and last overlapping CoM to predict the new track locations.
    #     """
    #     previous_coms = []
        
    #     # Travel backward to find independent track CoMs
    #     for track in split_group:
    #         prev_com = self.find_last_independent_com(node, track)
    #         previous_coms.append(prev_com)
    
    #     first_overlap_com = self.find_first_overlap_com(node)
    #     last_overlap_com = node.track.state['com']
    
    #     # Estimate new CoM positions based on past movement
    #     movement_vector = last_overlap_com - first_overlap_com
    #     estimated_split_coms = [prev_com + movement_vector for prev_com in previous_coms]
    
    #     return estimated_split_coms

    # def find_last_independent_com(self, node, track_id):
    #     """
    #     Find the last center of mass of an individual track before it was merged.
    #     """
    #     while any(track_id in parent.track_id for parent in node.parents):
    #         node = next(parent for parent in node.parents if track_id in parent.track_id)
    #     return node.track.state['com']
    
    # def find_first_overlap_com(self, node):
    #     """
    #     Find the first center of mass when tracks initially merged.
    #     """
    #     while all(len(parent.track_id) == len(node.track_id) for parent in node.parents):
    #         node = next(iter(node.parents))  # Move up to the first overlap event
    #     return node.track.state['com']

def hierarchy_layout(G, root=None, level_gap=1.5, min_spacing=2.0):
    """
    Arranges nodes in a top-down hierarchical layout with no overlap.

    - Parent nodes are centered.
    - Children are evenly spread under parents.
    - No nodes overlap.

    Parameters:
    - G (networkx.DiGraph): The hypothesis tree.
    - root (int): The root node's ID.
    - level_gap (float): Vertical spacing between levels.
    - min_spacing (float): Minimum spacing between nodes to prevent overlap.

    Returns:
    - pos (dict): Dictionary mapping nodes to (x, y) positions.
    """
    if root is None:
        roots = [n for n in G.nodes if G.in_degree(n) == 0]  # Find root nodes
        if len(roots) == 1:
            root = roots[0]
        else:
            raise ValueError("Multiple root nodes found. Specify a root.")
    
    pos = {}  # Store node positions
    levels = {}  # Track depth of each node

    # Assign levels using DFS (Depth-First Search)
    def assign_levels(node, depth=0):
        if node not in levels:
            levels[node] = depth
        for child in G.successors(node):
            assign_levels(child, depth + 1)

    assign_levels(root)

    # Group nodes by depth level
    level_nodes = {}
    for node, depth in levels.items():
        if depth not in level_nodes:
            level_nodes[depth] = []
        level_nodes[depth].append(node)

    # Compute y-positions based on depth
    y_positions = {depth: -depth * level_gap for depth in level_nodes}

    # Assign x-positions dynamically to prevent overlap
    def assign_x_positions(node, x_offset=0):
        """Recursively assigns x-positions to avoid overlap."""
        children = list(G.successors(node))

        if not children:
            return x_offset  # No change for leaf nodes

        num_children = len(children)
        total_width = (num_children - 1) * min_spacing  # Spread children apart

        # Center children under the parent
        start_x = pos[node][0] - (total_width / 2)

        for i, child in enumerate(children):
            pos[child] = (start_x + i * min_spacing, y_positions[levels[child]])
            assign_x_positions(child, start_x + i * min_spacing)

    # Start layout by centering root at x = 0
    pos[root] = (0, y_positions[0])
    assign_x_positions(root)

    return pos



<|MERGE_RESOLUTION|>--- conflicted
+++ resolved
@@ -14,11 +14,7 @@
 from itertools import chain, combinations
 import copy
 import matplotlib.colors as mcolors
-<<<<<<< HEAD
 import matplotlib.patches as patches
-from mtt_framework.feature_extraction import find_bounding_box_2D
-=======
->>>>>>> fd4e2cee
 
 class HypothesisNode:
     def __init__(self, hypoth_id, track_id, measurement_id, track, scan, parents=None, event_type="persist", cost=0):
@@ -213,63 +209,15 @@
                 slice_data = data[time_step, :, :, ome]
                 ax = axes[i][t_idx] if len(omeRange) > 1 else axes[t_idx]
                 ax.imshow(slice_data, origin='lower', cmap='viridis')
-<<<<<<< HEAD
-                ax.set_xticks([])  # Disable x ticks
-                ax.set_yticks([])  # Disable y ticks
-                ax.set_xticklabels([])  # Disable x labels
-                ax.set_yticklabels([])  # Disable y labels
-=======
                 ax.set_xticks([])
                 ax.set_yticks([])
                 ax.set_xticklabels([])
                 ax.set_yticklabels([])
->>>>>>> fd4e2cee
         
         for node in self.nodes.values():
             if node.hypoth_id > -1 and node.best:
                 scan_idx = node.scan
                 for i, ome in enumerate(omeRange):
-<<<<<<< HEAD
-                    # Check if the track's ome corresponds to the current ome slice
-                    if abs(int(node.track.state['com'][2]) - ome) < 2:
-                        ax = axes[i][scan_idx] if len(omeRange) > 1 else axes[scan_idx]
-                        pos = node.track.state['com']  # Center of mass of the object
-                        mask = data[scan_idx, :, :, ome]  # Example mask extraction (adjust as needed)
-                        
-                        # Calculate the bounding box using the mask, Assuming 2D in tta, eta
-                        bbox = find_bounding_box_2D(mask)
-                        
-                        # If a bounding box is found, proceed with drawing it
-                        if bbox is not None:
-                            tth_min, tth_max, eta_min, eta_max = bbox
-                            print(f"Drawing bounding box for track {node.track_id} at position {pos}")
-                            
-                            # Get the track colors for all track IDs associated with this node
-                            colors = [self.get_track_color(tid) for tid in node.track_id]
-                            
-                            # Iterate over track colors to create bounding boxes for each track
-                            for j, color in enumerate(colors):
-                                spacing = 1.2 * j  # Prevent overlap between bounding boxes
-                                
-                                # Check if the bounding box is relevant to the current ome slice
-                                if abs(int(pos[2]) - ome) < 2:
-                                    rect = patches.Rectangle(
-                                        (tth_min, eta_min),  # Position (tth_min, eta_min)
-                                        tth_max - tth_min,  # Width of the bounding box
-                                        eta_max - eta_min,  # Height of the bounding box
-                                        linewidth= 1,  # Line width of the rectangle
-                                        edgecolor=color,  # Edge color based on the track ID
-                                        facecolor='none',  # No fill color
-                                        linestyle="--"  # Dashed line for the bounding box
-                                    )
-                                    ax.add_patch(rect)  # Add the rectangle to the plot
-                        else:
-                            print(f"No valid bounding box found for node {node.track_id}")
-        
-    # Adjust spacing between subplots
-    plt.subplots_adjust(wspace=0, hspace=0)
-    plt.show()
-=======
                     if abs(int(node.track.state['com'][2]) - ome) < 2:
                         ax = axes[i][scan_idx] if len(omeRange) > 1 else axes[scan_idx]
                         pos = node.track.state['com']
@@ -286,17 +234,12 @@
         
         plt.subplots_adjust(wspace=0, hspace=0)
         plt.show()
->>>>>>> fd4e2cee
 
     
 class MHTTracker:
     """Multiple Hypothesis Tracker for 3D spot tracking."""
-    
-<<<<<<< HEAD
-    def __init__(self, track_model= None, gating_threshold=25.0, plot_tree= None):
-=======
+ 
     def __init__(self, track_model, gating_threshold=25.0, plot_tree=False):
->>>>>>> fd4e2cee
         """
         Initialize the tracker.
         
@@ -308,11 +251,7 @@
         self.current_scan = 0
         self.gating_threshold = gating_threshold
         self.track_model = track_model
-<<<<<<< HEAD
         self.plot_tree= plot_tree
-=======
->>>>>>> fd4e2cee
-
         pass
     
     def process_measurements(self,measurements,scan):
